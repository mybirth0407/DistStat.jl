language: julia
dist: xenial

os:
  - linux
  - osx

julia:
  - 1.0
  - 1.1
  - 1.2
  - 1.3
  - nightly

<<<<<<< HEAD
=======
branches:
  only:
    - master
    - /^release-.*/
    - /^v\d+\.\d+(\.\d+)?(-\S*)?$/
    
>>>>>>> 0d5e0425
notifications:
  email: false

cache:
  directories:
  - $HOME/.ccache
  - $HOME/.julia/registries # can we cache all of .julia?

env:
  - MPI_IMPL=mpich
  - MPI_IMPL=openmpi
  - MPI_IMPL=intelmpi

matrix:
  allow_failures: # issue 262
  - julia: nightly
  - os: osx
    env: MPI_IMPL=openmpi
  exclude:
  - os: osx
    env: MPI_IMPL=intelmpi

before_install:
  - sh ./conf/travis-install-mpi.sh $MPI_IMPL
  - |
    if [ "$TRAVIS_OS_NAME" == "linux" ]; then
      if [ "$MPI_IMPL" == "intelmpi" ]; then
        source $HOME/intel/compilers_and_libraries/linux/mpi/intel64/bin/mpivars.sh release
      else
        export JULIA_MPI_PATH=$HOME/$MPI_IMPL;
      fi
    fi
# Work around OpenMPI attempting to create overly long temporary
# file names - and erroring as a result
  - export TMPDIR=/tmp
# Work around MacOS/OpenMPI issue:
#   https://github.com/open-mpi/ompi/issues/6518
#   https://github.com/open-mpi/ompi/issues/5798
  - export OMPI_MCA_btl=self,tcp

jobs:
  include:
    - stage: "Tests" # implicit first stage
    - stage: "Documentation"
      julia: 1.0
      os: linux
      script:
        - export DOCUMENTER_DEBUG="true"
        - julia --color=yes --project=docs/ -e 'using Pkg;
                                                      Pkg.develop(PackageSpec(path=pwd()));
                                                      Pkg.instantiate();
                                                      Pkg.build()'
        - julia --color=yes --project=docs/ docs/make.jl
    - stage: "Coverage"
      julia: 1.0
      os: linux
      after_success: # Intentionally rerun tests
        - julia -e 'using Pkg; cd(Pkg.dir("MPI")); Pkg.add("Coverage")'
        - julia -e 'using Coverage; Coveralls.submit(Coveralls.process_folder())'
        - julia -e 'using Coverage; Codecov.submit(Codecov.process_folder())'<|MERGE_RESOLUTION|>--- conflicted
+++ resolved
@@ -12,15 +12,12 @@
   - 1.3
   - nightly
 
-<<<<<<< HEAD
-=======
 branches:
   only:
     - master
     - /^release-.*/
     - /^v\d+\.\d+(\.\d+)?(-\S*)?$/
-    
->>>>>>> 0d5e0425
+
 notifications:
   email: false
 
